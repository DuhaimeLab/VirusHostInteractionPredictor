--- conflicted
+++ resolved
@@ -4,7 +4,6 @@
 name = "virushostinteractionpredictor"
 version = "0.1.0"
 requires-python = ">=3.9"
-
 
 [tool.poetry]
 # Poetry configuration.
@@ -26,7 +25,6 @@
 scikit-learn = "^1.0"
 skops = ">=0.8.0"
 
-
 [tool.poetry.group.dev.dependencies]
 ipykernel = "*"
 matplotlib = "*"
@@ -40,11 +38,6 @@
 coverage = { version = "==7.3.2", extras = ["toml"] }
 pytest = "==7.4.3"
 
-
-[tool.poetry.group.test.dependencies]
-ruff = "^0.1.6"
-pyright = "^1.1.336"
-
 [build-system]
 requires = ["poetry-core"]
 build-backend = "poetry.core.masonry.api"
@@ -56,25 +49,19 @@
 extend-select = ["D", "W"]
 
 # Ignore redundant rules when using formatter
-ignore = ["W191", "D206", "D300"]
+ignore = ["D206", "D300", "W191"]
 
 # Allow imports relative to the "src" directory
 src = ["src"]
 
-<<<<<<< HEAD
-=======
 # Specify a minimum Python version to target
 target-version = "py39"
 
->>>>>>> 9309e779
 [tool.ruff.pydocstyle]
 convention = "google"
 
 [tool.pyright]
 include = ["src"]
-<<<<<<< HEAD
-typeCheckingMode = "strict"
-=======
 typeCheckingMode = "strict"
 
 [tool.pytest.ini_options]
@@ -90,5 +77,4 @@
 concurrency = "multiprocessing"
 
 [tool.coverage.run]
-source = ["src"]
->>>>>>> 9309e779
+source = ["src"]